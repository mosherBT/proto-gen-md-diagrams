package proto

import (
	"encoding/json"
	"flag"
	"os"
	"path/filepath"
	"strings"
)

var directoryFlag *string
var recursiveFlag *bool
var debugFlag *bool
var writeOutputFlag *bool
var visualizeFlag *bool
var outputFlag *string
var pureMdOutputFlag *bool

const (
	ProtobufSuffix = ".proto"
)

func init() {
	directoryFlag = flag.String("d", ".", "The directoryFlag to read.")
	recursiveFlag = flag.Bool("r", true, "Read recursively.")
	debugFlag = flag.Bool("debugFlag", false, "Enable debugging")
	writeOutputFlag = flag.Bool("w", true, "Enable writing output")
	pureMdOutputFlag = flag.Bool("md", false, "Enable pure MD output")
	visualizeFlag = flag.Bool("v", true, "Enable Visualization")
	outputFlag = flag.String("o", ".", "Specifies the outputFlag directoryFlag, if not specified, the processor will write markdown in the proto directories.")
}

func debugPackages(packages []*Package, logger *Logger) {
	if *debugFlag {
		enc := json.NewEncoder(os.Stdout)
		enc.SetIndent("", "  ")

		for _, pkg := range packages {
			err := enc.Encode(pkg)
			if err != nil {
				logger.Errorf("Error encoding package %v", err)
			}
		}
	}
}

func Execute() {
	flag.Parse()

	SetDebug(*debugFlag)
	logger := Log
	logger.Infof("Reading Directory : %s\n", *directoryFlag)
	logger.Infof("Recursively: %v\n", *recursiveFlag)

	packages := make([]*Package, 0)

	err := filepath.Walk(*directoryFlag, func(path string, info os.FileInfo, err error) error {
		if err != nil {
			return err
		}
		if strings.HasSuffix(path, ProtobufSuffix) {

			pkg := NewPackage(path)
			err := pkg.Read(*debugFlag)
			if err != nil {
				logger.Errorf("error while reading package %s with value: %v", path, err)
			}
			packages = append(packages, pkg)
		}
		return nil
	})

	// Send outputFlag to debugFlag if enabled.
	debugPackages(packages, logger)

	if err != nil {
		logger.Errorf("failed to process directoryFlag: %s with error: %v", *directoryFlag, err)
	}

	config := &WriterConfig{
		visualize:    *visualizeFlag,
		pureMarkdown: *pureMdOutputFlag,
	}

	for _, pkg := range packages {
		bName := filepath.Base(pkg.Path)
<<<<<<< HEAD
                out := *outputFlag + string(filepath.Separator) + bName + ".md"
		markdown := PackageToMarkDown(pkg, *visualizeFlag)
=======
		out := dir + string(filepath.Separator) + bName + ".md"
		markdown := PackageToMarkDown(pkg, config)
>>>>>>> 3879f3ca
		if *writeOutputFlag {
			err = os.WriteFile(out, []byte(markdown), 0644)
		}
		if err != nil {
			logger.Errorf("failed to write file %v\n", err)
		}
	}
}<|MERGE_RESOLUTION|>--- conflicted
+++ resolved
@@ -84,13 +84,10 @@
 
 	for _, pkg := range packages {
 		bName := filepath.Base(pkg.Path)
-<<<<<<< HEAD
-                out := *outputFlag + string(filepath.Separator) + bName + ".md"
+    
+    out := *outputFlag + string(filepath.Separator) + bName + ".md"
 		markdown := PackageToMarkDown(pkg, *visualizeFlag)
-=======
-		out := dir + string(filepath.Separator) + bName + ".md"
-		markdown := PackageToMarkDown(pkg, config)
->>>>>>> 3879f3ca
+
 		if *writeOutputFlag {
 			err = os.WriteFile(out, []byte(markdown), 0644)
 		}
